# The Skylint linter for BUILD and Skylark files
# Open-sourced as part of Bazel.

java_binary(
    name = "Skylint",
    srcs = [],
    main_class = "com.google.devtools.skylark.skylint.Skylint",
<<<<<<< HEAD
    # zhongming: Make Skylint visible to pkg/bazel:pkg.
    #visibility = ["//src/test/skylark/skylint:__pkg__"],
    visibility = ["//visibility:public"],
=======
    visibility = ["//src/test/starlark/skylint:__pkg__"],
>>>>>>> fef4f060
    runtime_deps = [
        ":skylint_lib",
    ],
)

java_library(
    name = "skylint_lib",
    srcs = glob(["**/*.java"]),
    visibility = [
        # For docstring parsing libraries.
        "//src/main/java/com/google/devtools/build/skydoc:__subpackages__",
        "//src/tools/skylark/javatests/com/google/devtools/skylark/skylint:__pkg__",
    ],
    deps = [
        # TODO(bazel-team): Once BazelLibrary has a Build API interface, depend
        # on lib:skylarkbuildapi instead of on lib:packages.
        "//src/main/java/com/google/devtools/build/lib:packages",
        "//src/main/java/com/google/devtools/build/lib:skylarkinterface",
        "//src/tools/skylark/java/com/google/devtools/skylark/common",
        "//third_party:guava",
    ],
)

filegroup(
    name = "srcs",
    srcs = glob(
        ["**"],
    ),
    visibility = ["//src:__pkg__"],
)<|MERGE_RESOLUTION|>--- conflicted
+++ resolved
@@ -5,13 +5,7 @@
     name = "Skylint",
     srcs = [],
     main_class = "com.google.devtools.skylark.skylint.Skylint",
-<<<<<<< HEAD
-    # zhongming: Make Skylint visible to pkg/bazel:pkg.
-    #visibility = ["//src/test/skylark/skylint:__pkg__"],
     visibility = ["//visibility:public"],
-=======
-    visibility = ["//src/test/starlark/skylint:__pkg__"],
->>>>>>> fef4f060
     runtime_deps = [
         ":skylint_lib",
     ],
